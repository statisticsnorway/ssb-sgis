[tool.poetry]
name = "ssb-sgis"
version = "1.0.4"
description = "GIS functions used at Statistics Norway."
authors = ["Morten Letnes <morten.letnes@ssb.no>"]
license = "MIT"
readme = "README.md"
homepage = "https://github.com/statisticsnorway/ssb-sgis"
repository = "https://github.com/statisticsnorway/ssb-sgis"
documentation = "https://statisticsnorway.github.io/ssb-sgis"
packages = [{ include = "sgis", from = "src" }]
classifiers = [
    "Development Status :: 5 - Production/Stable",
    "Topic :: Scientific/Engineering :: GIS",
]

[tool.poetry.urls]
Changelog = "https://github.com/statisticsnorway/ssb-sgis/releases"

[tool.poetry.dependencies]
python = ">=3.10,<4"
affine = ">=2.4.0"
branca = ">=0.6.0"
dask = ">=2024.1.1"
dask-geopandas = ">=0.3.0"
folium = ">=0.14.0"
geocoder = ">=1.38.1"
geopandas = "1.0.1"
igraph = ">=0.11.2"
ipython = ">=8.13.2"
jenkspy = ">=0.3.2"
jinja2 = ">=3.1.3"
joblib = ">=1.4.0"
mapclassify = ">=2.5.0"
matplotlib = ">=3.7.0"
networkx = ">=3.0"
<<<<<<< HEAD
numpy = "1.26.4"
pandas = "2.0.3"
=======
numpy = ">=2.0"
pandas = ">=2.2.1"
>>>>>>> 91af6ea6
pyarrow = ">=11.0.0"
pyproj = ">=3.6.1"
rasterio = ">=1.3.8"
requests = ">=2.28.2"
rtree = ">=1.0.1"
scikit-learn = "1.5.1"
shapely = ">=2.0.1"
typing-extensions = ">=4.11.0"
xyzservices = ">=2023.2.0"
xarray = { version = ">=2024.3.0", optional = true }
<<<<<<< HEAD
torch = { version = ">=2.2.2", optional = true }  # Until this is fixed https://github.com/pytorch/pytorch/issues/124897
=======
rioxarray = { version = ">=0.15.5", optional = true }
torch = { version = ">=2.4.0", optional = true }
torchgeo = { version = ">=0.5.2", optional = true }
>>>>>>> 91af6ea6
dapla-toolbelt = { version = ">=2.0.12", optional = true }
gcsfs = { version = ">=2024.3.1", optional = true }
numba = "^0.60.0"
rioxarray = { version = ">=0.15.5", optional = true }
torchgeo = { version = ">=0.5.2", optional = true }

[tool.poetry.extras]
all = ["pyogrio", "xarray", "rioxarray", "torch", "torchgeo", "dapla-toolbelt", "gcsfs"]
bucket = ["dapla-toolbelt", "gcsfs"]
torch = ["torch", "torchgeo"]
xarray = ["xarray", "rioxarray"]
test = ["xarray", "rioxarray", "torch", "torchgeo"]

[tool.poetry.group.dev.dependencies]
pygments = ">=2.10.0"
black = { extras = ["jupyter"], version = ">=23.1.0" }
coverage = { extras = ["toml"], version = ">=6.2" }
darglint = ">=1.8.1"
furo = ">=2021.11.12"
mypy = ">=0.930"
pre-commit = ">=2.16.0"
pre-commit-hooks = ">=4.1.0"
ruff = ">=0.0.284"
pytest = ">=6.2.5"
sphinx = ">=6.2.1"
sphinx-autobuild = ">=2021.3.14"
sphinx-autodoc-typehints = ">=1.24.0"
sphinx-click = ">=3.0.2"
typeguard = ">=2.13.3"
xdoctest = { extras = ["colors"], version = ">=0.15.10" }
myst-parser = { version = ">=0.16.1" }
deptry = ">=0.8.0"
isort = ">=5.13.2"
jupyter = ">=1.0.0"
jupytext = ">=1.16.1"
pytest-cov = ">=5.0.0"
pandas-stubs = ">=2.2.1.240316"
types-requests = ">=2.31.0.20240406"
# bitsandbytes not released for macos for version > 0.42
bitsandbytes = { version = "0.42.0", markers = "sys_platform == 'darwin'" }

[tool.pytest.ini_options]
pythonpath = ["src"]

[tool.coverage.paths]
source = ["src", "*/site-packages"]
tests = ["tests", "*/tests"]

[tool.coverage.run]
branch = true
source = ["sgis", "tests"]
relative_files = true

[tool.coverage.report]
show_missing = true
fail_under = 50

[tool.mypy]
strict = false
warn_unreachable = true
pretty = true
show_column_numbers = true
show_error_context = true

[[tool.mypy.overrides]]
module = [
    "affine.*",
    "branca.*",
    "dapla.*",
    "dask_geopandas.*",
    "folium.*",
    "gcsfs.*",
    "geocoder.*",
    "geopandas.*",
    "igraph.*",
    "jenkspy.*",
    "joblib.*",
    "mapclassify.*",
    "networkx.*",
    "osmapi.*",
    "pyarrow.*",
    "rasterio.*",
    "shapely.*",
    "sklearn.neighbors.*",
    "xyzservices.*",
]
ignore_missing_imports = true

[tool.ruff]
force-exclude = true  # Apply excludes to pre-commit
show-fixes = true
src = ["src", "tests"]
target-version = "py310"  # Minimum Python version supported
include = ["*.py", "*.pyi", "**/pyproject.toml", "*.ipynb"]
extend-exclude = [
    "__pycache__",
    "old",
    ".ipynb_checkpoints",
    "noxfile.py",
    "docs/conf.py",
]

# Ruff rules may be customized as desired: https://docs.astral.sh/ruff/rules/
[tool.ruff.lint]
select = [
    "A",    # prevent using keywords that clobber python builtins
    "ANN",  # check type annotations
    "B",    # bugbear: security warnings
    "D",    # documentation
    "E",    # pycodestyle
    "F",    # pyflakes
    "ISC",  # implicit string concatenation
    "UP",   # alert you when better syntax is available in your python version
    "RUF",  # the ruff developer's own rules
]
ignore = [
    "E712", # Avoid equality comparisons to `True`. (this does not work with Pandas)
    "ANN002", # Typehint *args
    "ANN003", # Typehint **kwargs
    "ANN101", # Supress missing-type-self.
    "ANN102", # Supress missing-type-cls.
    "ANN202", # Don't requiere return type annotation for private functions.
    "ANN401", # Allow type annotation with type Any.
    "D100",   # Supress undocumented-public-module. Only doc of public api required.
    "E402",   # Supress module-import-not-at-top-of-file, needed in jupyter notebooks.
    "E501",   # Supress line-too-long warnings: trust black's judgement on this one.
    "D104",   # Missing docstring in public package
    "RUF018", # Avoid assignment expressions in `assert` statements
    "RUF005", # Consider `["_cluster", *by]` instead of concatenation
    "F841",   # Local variable is assigned to but never used
    "B019",   # Use of `functools.lru_cache` or `functools.cache` on methods can lead to memory leaks
    "UP038",  # Use `X | Y` in `isinstance` call instead of `(X, Y)`
    "B023",   # Function definition does not bind loop variable
    "ANN001", # TODO temporary. Missing type annotation for function argument ...
    "D103",   # TODO temporary. Missing docstring in public function
    "B018",   # Found useless expression
]

[tool.ruff.lint.isort]
force-single-line = true

[tool.ruff.lint.mccabe]
max-complexity = 15

[tool.ruff.lint.pydocstyle]
convention = "google"  # You can also use "numpy".

[tool.ruff.lint.pep8-naming]
classmethod-decorators = ["classmethod", "validator", "root_validator", "pydantic.validator"]

[tool.ruff.lint.per-file-ignores]
"*/__init__.py" = ["F401"]
"**/tests/*" = [
    "ANN001",  # type annotations don't add value for test functions
    "ANN002",  # type annotations don't add value for test functions
    "ANN003",  # type annotations don't add value for test functions
    "ANN201",  # type annotations don't add value for test functions
    "ANN204",  # type annotations don't add value for test functions
    "ANN205",  # type annotations don't add value for test functions
    "ANN206",  # type annotations don't add value for test functions
    "D100",    # docstrings are overkill for test functions
    "D101",
    "D102",
    "D103",
    "S101",    # asserts are encouraged in pytest
]

[tool.jupytext]
formats = "ipynb,auto:percent"
notebook_metadata_filter = "jupytext.text_representation,-jupytext.text_representation.jupytext_version,-widgets,-varInspector,-kernelspec"
cell_metadata_filter = "-all"

[tool.isort]
profile = "black"
force_single_line = true
skip_gitignore = true
# The line below is needed for jupyter notebooks stored as .py in percent format.
# See https://github.com/PyCQA/isort/issues/1338 for details
treat_comments_as_code = ["# %%"]

[tool.deptry.per_rule_ignores]
DEP001 = ["sgis", "nox", "nox_poetry"]  # packages available by default

[build-system]
requires = ["poetry-core"]
build-backend = "poetry.core.masonry.api"<|MERGE_RESOLUTION|>--- conflicted
+++ resolved
@@ -25,7 +25,7 @@
 dask-geopandas = ">=0.3.0"
 folium = ">=0.14.0"
 geocoder = ">=1.38.1"
-geopandas = "1.0.1"
+geopandas = ">=0.14.0"
 igraph = ">=0.11.2"
 ipython = ">=8.13.2"
 jenkspy = ">=0.3.2"
@@ -34,35 +34,23 @@
 mapclassify = ">=2.5.0"
 matplotlib = ">=3.7.0"
 networkx = ">=3.0"
-<<<<<<< HEAD
-numpy = "1.26.4"
-pandas = "2.0.3"
-=======
 numpy = ">=2.0"
 pandas = ">=2.2.1"
->>>>>>> 91af6ea6
 pyarrow = ">=11.0.0"
 pyproj = ">=3.6.1"
 rasterio = ">=1.3.8"
 requests = ">=2.28.2"
 rtree = ">=1.0.1"
-scikit-learn = "1.5.1"
+scikit-learn = ">=1.2.1"
 shapely = ">=2.0.1"
 typing-extensions = ">=4.11.0"
 xyzservices = ">=2023.2.0"
 xarray = { version = ">=2024.3.0", optional = true }
-<<<<<<< HEAD
-torch = { version = ">=2.2.2", optional = true }  # Until this is fixed https://github.com/pytorch/pytorch/issues/124897
-=======
 rioxarray = { version = ">=0.15.5", optional = true }
 torch = { version = ">=2.4.0", optional = true }
 torchgeo = { version = ">=0.5.2", optional = true }
->>>>>>> 91af6ea6
 dapla-toolbelt = { version = ">=2.0.12", optional = true }
 gcsfs = { version = ">=2024.3.1", optional = true }
-numba = "^0.60.0"
-rioxarray = { version = ">=0.15.5", optional = true }
-torchgeo = { version = ">=0.5.2", optional = true }
 
 [tool.poetry.extras]
 all = ["pyogrio", "xarray", "rioxarray", "torch", "torchgeo", "dapla-toolbelt", "gcsfs"]
@@ -174,7 +162,6 @@
     "RUF",  # the ruff developer's own rules
 ]
 ignore = [
-    "E712", # Avoid equality comparisons to `True`. (this does not work with Pandas)
     "ANN002", # Typehint *args
     "ANN003", # Typehint **kwargs
     "ANN101", # Supress missing-type-self.
