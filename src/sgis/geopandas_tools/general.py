import warnings

import geopandas as gpd
import numpy as np
import pandas as pd
from geopandas import GeoDataFrame, GeoSeries
from geopandas.array import GeometryDtype
from shapely import (
    Geometry,
    box,
    force_2d,
    get_exterior_ring,
    get_interior_ring,
    get_num_interior_rings,
    get_parts,
    wkt,
)
from shapely.geometry import LineString, Point, Polygon
from shapely.ops import unary_union

from .geometry_types import to_single_geom_type
from .to_geodataframe import to_gdf


def coordinate_array(
    gdf: GeoDataFrame | GeoSeries,
) -> np.ndarray[np.ndarray[float], np.ndarray[float]]:
    """Creates a 2d ndarray of coordinates from point geometries.

    Args:
        gdf: GeoDataFrame or GeoSeries of point geometries.

    Returns:
        np.ndarray of np.ndarrays of coordinates.

    Examples
    --------
    >>> from sgis import coordinate_array, random_points
    >>> points = random_points(5)
    >>> points
                    geometry
    0  POINT (0.59376 0.92577)
    1  POINT (0.34075 0.91650)
    2  POINT (0.74841 0.10627)
    3  POINT (0.00966 0.87868)
    4  POINT (0.38046 0.87879)
    >>> coordinate_array(points)
    array([[0.59376221, 0.92577159],
        [0.34074678, 0.91650446],
        [0.74840912, 0.10626954],
        [0.00965935, 0.87867915],
        [0.38045827, 0.87878816]])
    >>> coordinate_array(points.geometry)
    array([[0.59376221, 0.92577159],
        [0.34074678, 0.91650446],
        [0.74840912, 0.10626954],
        [0.00965935, 0.87867915],
        [0.38045827, 0.87878816]])
    """
    if isinstance(gdf, GeoDataFrame):
        return np.array([(geom.x, geom.y) for geom in gdf.geometry])
    else:
        return np.array([(geom.x, geom.y) for geom in gdf])


def _push_geom_col(gdf: GeoDataFrame) -> GeoDataFrame:
    """Makes the geometry column the rightmost column in the GeoDataFrame.

    Args:
        gdf: GeoDataFrame.

    Returns:
        The GeoDataFrame with the geometry column pushed all the way to the right.
    """
    geom_col = gdf._geometry_column_name
    return gdf.reindex(columns=[c for c in gdf.columns if c != geom_col] + [geom_col])


def drop_inactive_geometry_columns(gdf: GeoDataFrame) -> GeoDataFrame:
    for col in gdf.columns:
        if (
            isinstance(gdf[col].dtype, GeometryDtype)
            and col != gdf._geometry_column_name
        ):
            gdf = gdf.drop(col, axis=1)
    return gdf


def rename_geometry_if(gdf: GeoDataFrame) -> GeoDataFrame:
    geom_col = gdf._geometry_column_name
    if geom_col == "geometry" and geom_col in gdf.columns:
        return gdf
    elif geom_col in gdf.columns:
        return gdf.rename_geometry("geometry")

    geom_cols = list(
        {col for col in gdf.columns if isinstance(gdf[col].dtype, GeometryDtype)}
    )
    if len(geom_cols) == 1:
        gdf._geometry_column_name = geom_cols[0]
        return gdf.rename_geometry("geometry")

    raise ValueError(
        "There are multiple geometry columns and none are the active geometry"
    )


def make_grid_from_bbox(
    minx: int | float,
    miny: int | float,
    maxx: int | float,
    maxy: int | float,
    *_,
<<<<<<< HEAD
    size: int | float,
=======
    gridsize: int | float,
>>>>>>> 74e87389
    crs,
) -> GeoDataFrame:
    """Creates a polygon grid from a bounding box.

    Creates a GeoDataFrame of grid cells of a given size within the given
    maxumum and mimimum x and y values.

    Args:
        minx: Minumum x coordinate.
        miny: Minumum y coordinate.
        maxx: Maximum x coordinate.
        maxy: Maximum y coordinate.
        gridsize: Length of the grid walls.
        crs: Coordinate reference system.

    Returns:
        GeoDataFrame with grid geometries.
    """
    grid_cells1 = []
    grid_cells2 = []
    grid_cells3 = []
    grid_cells4 = []
    for x0 in np.arange(minx, maxx + gridsize, gridsize):
        for y0 in np.arange(miny, maxy + gridsize, gridsize):
            x1 = x0 - gridsize
            y1 = y0 + gridsize
            grid_cells1.append(x0)
            grid_cells2.append(y0)
            grid_cells3.append(x1)
            grid_cells4.append(y1)

    grid_cells = box(grid_cells1, grid_cells2, grid_cells3, grid_cells4)

    return gpd.GeoDataFrame(grid_cells, columns=["geometry"], crs=crs)


def make_grid(gdf: GeoDataFrame, gridsize: int | float) -> GeoDataFrame:
    """Create a polygon grid around a GeoDataFrame.

    Creates a GeoDataFrame of grid cells of a given size within the bounds of
    a given GeoDataFrame.

    Args:
        gdf: A GeoDataFrame.
        gridsize: Length of the grid walls.

    Returns:
        GeoDataFrame with grid polygons.
    """
    minx, miny, maxx, maxy = gdf.total_bounds
    return make_grid_from_bbox(minx, miny, maxx, maxy, gridsize=gridsize, crs=gdf.crs)


def make_ssb_grid(gdf: GeoDataFrame, gridsize: int = 1000) -> GeoDataFrame:
    """Creates a polygon grid around a GeoDataFrame with an SSB id column.

    Creates a grid that follows the grids produced by Statistics Norway.
    The GeoDataFrame must have 25833 as crs (UTM 33 N).

    Courtesy https://gis.stackexchange.com/questions/269243/creating-polygon-grid-using-geopandas

    Args:
        gdf: A GeoDataFrame.
        gridsize: Size of the grid in meters.

    Returns:
        GeoDataFrame with grid geometries and a column 'SSBID'.

    Raises:
        ValueError: If the GeoDataFrame does not have 25833 as crs.
    """
    if gdf.crs != 25833:
        raise ValueError(
            "Geodataframe must have crs = 25833. Use df.set_crs(25833) to set "
            "projection or df.to_crs(25833) for transforming."
        )

    minx, miny, maxx, maxy = gdf.total_bounds

    # Adjust for SSB-grid
    minx = int(minx / int(gridsize)) * int(gridsize)
    miny = int(miny / int(gridsize)) * int(gridsize)

    cols = list(np.arange(minx, maxx + gridsize, gridsize))
    rows = list(np.arange(miny, maxy + gridsize, gridsize))

    polygons = []
    for x in cols[:-1]:
        for y in rows[:-1]:
            polygons.append(
                Polygon(
                    [
                        (x, y),
                        (x + gridsize, y),
                        (x + gridsize, y + gridsize),
                        (x, y + gridsize),
                    ]
                )
            )

    grid = gpd.GeoDataFrame({"geometry": polygons}, crs=25833)

    # Make SSB-id
    grid["ostc"] = (
        (np.floor((grid.geometry.centroid.x + 2000000) / gridsize) * gridsize).apply(
            int
        )
    ).apply(str)
    grid["nordc"] = (
        (np.floor((grid.geometry.centroid.y) / gridsize) * gridsize).apply(int)
    ).apply(str)
    grid["SSBID"] = grid["ostc"] + grid["nordc"]
    grid = grid.drop(columns=["ostc", "nordc"])
    return grid


def add_grid_id(
    gdf: GeoDataFrame, gridsize: int, out_column: str = "SSBID"
) -> GeoDataFrame:
    """Adds a grid ID column to a GeoDataFrame of points.

    The GeoDataFrame must have 25833 as crs (UTM 33 N).

    Args:
        gdf: A GeoDataFrame.
        gridsize: Size of the grid in meters.

    Returns:
        The input GeoDataFrame with a new grid id column.

    Raises:
        ValueError: If the GeoDataFrame does not have 25833 as crs.
    """
    if gdf.crs != 25833:
        raise ValueError(
            "Geodataframe must have crs = 25833. Use df.set_crs(25833) to set "
            "projection or df.to_crs(25833) for transforming."
        )
    midlrdf = gdf.copy()
    midlrdf["ostc"] = (
        (np.floor((midlrdf.geometry.x + 2000000) / gridsize) * gridsize).apply(int)
    ).apply(str)
    midlrdf["nordc"] = (
        (np.floor((midlrdf.geometry.y) / gridsize) * gridsize).apply(int)
    ).apply(str)
    midlrdf[out_column] = midlrdf["ostc"] + midlrdf["nordc"]
    midlrdf = midlrdf.drop(columns=["nordc", "ostc"])
    return midlrdf


def bounds_to_polygon(gdf: GeoDataFrame) -> GeoDataFrame:
    """Creates a box around the geometry in each row of a GeoDataFrame.

    Args:
        gdf: The GeoDataFrame.

    Returns:
        GeoDataFrame of box polygons with same length and index as 'gdf'.
    """
    bbox_each_row = [box(*arr) for arr in gdf.bounds.values]
    return to_gdf(bbox_each_row, index=gdf.index, crs=gdf.crs)


def bounds_to_points(gdf: GeoDataFrame) -> GeoDataFrame:
    """Creates a 4-noded multipoint around the geometry in each row of a GeoDataFrame.

    Args:
        gdf: The GeoDataFrame.

    Returns:
        GeoDataFrame of multipoints with same length and index as 'gdf'.
    """
    return bounds_to_polygon(gdf).pipe(to_multipoint)


def clean_geoms(
    gdf: GeoDataFrame | GeoSeries, ignore_index: bool = False
) -> GeoDataFrame | GeoSeries:
    """Fixes geometries and removes invalid, empty, NaN and None geometries.

    Args:
        gdf: GeoDataFrame or GeoSeries to be cleaned.
        ignore_index: If True, the resulting axis will be labeled 0, 1, …, n - 1.
            Defaults to False

    Returns:
        GeoDataFrame or GeoSeries with fixed geometries and only the rows with valid,
        non-empty and not-NaN/-None geometries.

    Examples
    --------
    >>> from sgis import clean_geoms, to_gdf
    >>> import pandas as pd
    >>> from shapely import wkt
    >>> gdf = to_gdf([
    ...         "POINT (0 0)",
    ...         "LINESTRING (1 1, 2 2)",
    ...         "POLYGON ((3 3, 4 4, 3 4, 3 3))"
    ...         ])
    >>> gdf
                                                geometry
    0                            POINT (0.00000 0.00000)
    1      LINESTRING (1.00000 1.00000, 2.00000 2.00000)
    2  POLYGON ((3.00000 3.00000, 4.00000 4.00000, 3....

    Removing None and empty geometries.

    >>> missing = pd.DataFrame({"geometry": [None]})
    >>> empty = to_gdf(wkt.loads("POINT (0 0)").buffer(0))
    >>> gdf = pd.concat([gdf, missing, empty])
    >>> gdf
                                                geometry
    0                            POINT (0.00000 0.00000)
    1      LINESTRING (1.00000 1.00000, 2.00000 2.00000)
    2  POLYGON ((3.00000 3.00000, 4.00000 4.00000, 3....
    0                                               None
    0                                      POLYGON EMPTY
    >>> clean_geoms(gdf)
                                                geometry
    0                            POINT (0.00000 0.00000)
    1      LINESTRING (1.00000 1.00000, 2.00000 2.00000)
    2  POLYGON ((3.00000 3.00000, 4.00000 4.00000, 3....
    """
    warnings.filterwarnings("ignore", "GeoSeries.notna", UserWarning)

    if isinstance(gdf, GeoDataFrame):
        geom_col = gdf._geometry_column_name
        gdf[geom_col] = gdf.make_valid()
        gdf = gdf.loc[
            (gdf[geom_col].is_valid)
            & (~gdf[geom_col].is_empty)
            & (gdf[geom_col].notna())
        ]
    elif isinstance(gdf, GeoSeries):
        gdf = gdf.make_valid()
        gdf = gdf.loc[(gdf.is_valid) & (~gdf.is_empty) & (gdf.notna())]
    else:
        raise TypeError(f"'gdf' should be GeoDataFrame or GeoSeries, got {type(gdf)}")

    if ignore_index:
        gdf = gdf.reset_index(drop=True)

    return gdf


def random_points(n: int, loc: float | int = 0.5) -> GeoDataFrame:
    """Creates a GeoDataFrame with n random points.

    Args:
        n: Number of points/rows to create.
        loc: Mean ('centre') of the distribution.

    Returns:
        A GeoDataFrame of points with n rows.

    Examples
    --------
    >>> from sgis import random_points
    >>> points = random_points(10_000)
    >>> points
                         geometry
    0     POINT (0.62044 0.22805)
    1     POINT (0.31885 0.38109)
    2     POINT (0.39632 0.61130)
    3     POINT (0.99401 0.35732)
    4     POINT (0.76403 0.73539)
    ...                       ...
    9995  POINT (0.90433 0.75080)
    9996  POINT (0.10959 0.59785)
    9997  POINT (0.00330 0.79168)
    9998  POINT (0.90926 0.96215)
    9999  POINT (0.01386 0.22935)
    [10000 rows x 1 columns]

    Values with a mean of 100.

    >>> points = random_points(10_000, loc=100)
    >>> points
                         geometry
    0      POINT (50.442 199.729)
    1       POINT (26.450 83.367)
    2     POINT (111.054 147.610)
    3      POINT (93.141 141.456)
    4       POINT (94.101 24.837)
    ...                       ...
    9995   POINT (174.344 91.772)
    9996    POINT (95.375 11.391)
    9997    POINT (45.694 60.843)
    9998   POINT (73.261 101.881)
    9999  POINT (134.503 168.155)
    [10000 rows x 1 columns]
    """
    if isinstance(n, (str, float)):
        n = int(n)

    x = np.random.rand(n) * float(loc) * 2
    y = np.random.rand(n) * float(loc) * 2

    return GeoDataFrame(
        (Point(x, y) for x, y in zip(x, y, strict=True)), columns=["geometry"]
    )


def random_points_in_polygons(
    gdf: GeoDataFrame | GeoSeries, n: int, ignore_index=False
) -> GeoDataFrame:
    """Creates n random points inside each polygon of a GeoDataFrame.

    Args:
        gdf: GeoDataFrame to use as mask for the points.
        n: Number of points to create per polygon in 'gdf'.
        ignore_index: If True, the resulting axis will be labeled 0, 1, …, n - 1.
            Defaults to False, meaning the points will have the index of the polygon
            it is within.

    Returns:
        A GeoDataFrame of points with 'n' rows per row in 'gdf'. It uses the index
        values of 'gdf'.

    Examples
    --------
    First create and buffer 100 random points.

    >>> import sgis as sg
    >>> gdf = sg.random_points(100)
    >>> polygons = sg.buff(gdf, 1)
    >>> polygons
                                                 geometry
    0   POLYGON ((1.49436 0.36088, 1.49387 0.32947, 1....
    1   POLYGON ((1.38427 0.21069, 1.38378 0.17928, 1....
    2   POLYGON ((1.78894 0.94134, 1.78845 0.90992, 1....
    3   POLYGON ((1.47174 0.81259, 1.47125 0.78118, 1....
    4   POLYGON ((1.13941 0.20821, 1.13892 0.17680, 1....
    ..                                                ...
    95  POLYGON ((1.13462 0.18908, 1.13412 0.15767, 1....
    96  POLYGON ((1.96391 0.43191, 1.96342 0.40050, 1....
    97  POLYGON ((1.30569 0.46956, 1.30520 0.43815, 1....
    98  POLYGON ((1.18172 0.10944, 1.18122 0.07803, 1....
    99  POLYGON ((1.06156 0.99893, 1.06107 0.96752, 1....
    [100 rows x 1 columns]

    >>> points = sg.random_points_in_polygons(polygons, 3)
    >>> points
                        geometry
    0   POINT (0.74944 -0.41658)
    0    POINT (1.27490 0.54076)
    0    POINT (0.22523 0.49323)
    1   POINT (0.25302 -0.34825)
    1    POINT (0.21124 0.89223)
    ..                       ...
    98  POINT (-0.39865 0.87135)
    98   POINT (0.03573 0.50788)
    99  POINT (-0.79089 0.57835)
    99   POINT (0.39838 1.50881)
    99   POINT (0.98383 0.77298)
    [300 rows x 1 columns]
    """
    if not isinstance(gdf, GeoDataFrame):
        gdf = to_gdf(gdf)

    if not all(gdf.geom_type.isin(["Polygon", "MultiPolygon"])):
        raise ValueError("Geometry types must be polygon.")

    if gdf.index.is_unique:
        gdf["temp_idx____"] = gdf.index
    else:
        gdf["temp_idx____"] = range(len(gdf))

    all_points = pd.DataFrame()

    for _ in range(n):
        bounds = gdf.bounds
        temp_idx____ = gdf["temp_idx____"].values
        overlapping = pd.DataFrame()
        overlapping_indices = ()

        while len(bounds):
            xs = np.random.uniform(bounds.minx, bounds.maxx)
            ys = np.random.uniform(bounds.miny, bounds.maxy)

            points_df = pd.DataFrame({"x": xs, "y": ys}, index=temp_idx____)

            points = to_gdf(points_df, geometry=["x", "y"], crs=gdf.crs).drop(
                ["x", "y"], axis=1
            )

            overlapping = points.sjoin(gdf[["temp_idx____", "geometry"]], how="inner")

            overlapping = overlapping.loc[overlapping.index == overlapping.temp_idx____]

            all_points = pd.concat([all_points, overlapping], ignore_index=ignore_index)

            overlapping_indices = overlapping_indices + tuple(overlapping.index.values)

            gdf__ = gdf.loc[~gdf["temp_idx____"].isin(overlapping_indices)]
            temp_idx____ = gdf__["temp_idx____"].values
            bounds = gdf__.bounds

    all_points = all_points.sort_index()

    all_points = all_points.loc[
        :, ~all_points.columns.str.contains("temp_idx____|index_right")
    ]

    if gdf.index.is_unique:
        gdf = gdf.drop("temp_idx____", axis=1)
        return all_points

    original_index = {
        temp_idx: idx for temp_idx, idx in zip(gdf.temp_idx____, gdf.index)
    }

    all_points.index = all_points.index.map(original_index)
    all_points.index.name = None

    gdf = gdf.drop("temp_idx____", axis=1)

    return all_points


def points_in_bounds(gdf: GeoDataFrame | GeoSeries, n2: int):
    minx, miny, maxx, maxy = gdf.total_bounds
    xs = np.linspace(minx, maxx, num=n2)
    ys = np.linspace(miny, maxy, num=n2)
    x_coords, y_coords = np.meshgrid(xs, ys, indexing="ij")
    coords = np.concatenate((x_coords.reshape(-1, 1), y_coords.reshape(-1, 1)), axis=1)
    return to_gdf(coords, crs=gdf.crs)


def to_lines(*gdfs: GeoDataFrame, copy: bool = True) -> GeoDataFrame:
    """Makes lines out of one or more GeoDataFrames and splits them at intersections.

    The GeoDataFrames' geometries are converted to LineStrings, then unioned together
    and made to singlepart. The lines are split at the intersections. Mimics
    'feature to line' in ArcGIS.

    Args:
        *gdfs: one or more GeoDataFrames.
        copy: whether to take a copy of the incoming GeoDataFrames. Defaults to True.

    Returns:
        A GeoDataFrame with singlepart line geometries and columns of all input
            GeoDataFrames.

    Note:
        The index is preserved if only one GeoDataFrame is given, but otherwise
        ignored. This is because the union overlay used if multiple GeoDataFrames
        always ignores the index.

    Examples
    --------
    Convert single polygon to linestring.

    >>> import sgis as sg
    >>> from shapely.geometry import Polygon
    >>> poly1 = sg.to_gdf(Polygon([(0, 0), (0, 1), (1, 1), (1, 0)]))
    >>> poly1["poly1"] = 1
    >>> line = sg.to_lines(poly1)
    >>> line
                                                geometry  poly1
    0  LINESTRING (0.00000 0.00000, 0.00000 1.00000, ...      1

    Convert two overlapping polygons to linestrings.

    >>> poly2 = sg.to_gdf(Polygon([(0.5, 0.5), (0.5, 1.5), (1.5, 1.5), (1.5, 0.5)]))
    >>> poly2["poly2"] = 1
    >>> lines = sg.to_lines(poly1, poly2)
    >>> lines
    poly1  poly2                                           geometry
    0    1.0    NaN  LINESTRING (0.00000 0.00000, 0.00000 1.00000, ...
    1    1.0    NaN  LINESTRING (0.50000 1.00000, 1.00000 1.00000, ...
    2    1.0    NaN  LINESTRING (1.00000 0.50000, 1.00000 0.00000, ...
    3    NaN    1.0      LINESTRING (0.50000 0.50000, 0.50000 1.00000)
    4    NaN    1.0  LINESTRING (0.50000 1.00000, 0.50000 1.50000, ...
    5    NaN    1.0      LINESTRING (1.00000 0.50000, 0.50000 0.50000)

    Plot before and after.

    >>> sg.qtm(poly1, poly2)
    >>> lines["l"] = lines.length
    >>> sg.qtm(lines, "l")
    """

    if any(any(gdf.geom_type.isin(["Point", "MultiPoint"])) for gdf in gdfs):
        raise ValueError("Cannot convert points to lines.")

    def _shapely_geometry_to_lines(geom):
        if geom.area == 0:
            return geom

        singlepart = get_parts(geom)
        lines = []
        for part in singlepart:
            exterior_ring = get_exterior_ring(part)
            lines.append(exterior_ring)

            n_interior_rings = get_num_interior_rings(part)
            if not (n_interior_rings):
                continue

            interior_rings = [
                LineString(get_interior_ring(part, n)) for n in range(n_interior_rings)
            ]

            lines = lines + interior_rings

        return unary_union(lines)

    lines = []
    for gdf in gdfs:
        if copy:
            gdf = gdf.copy()

        gdf[gdf._geometry_column_name] = gdf[gdf._geometry_column_name].map(
            _shapely_geometry_to_lines
        )

        gdf = to_single_geom_type(gdf, "line")

        lines.append(gdf)

    if len(lines) == 1:
        return lines[0]

    unioned = lines[0].overlay(lines[1], how="union", keep_geom_type=True)

    if len(lines) > 2:
        for line_gdf in lines[2:]:
            unioned = unioned.overlay(line_gdf, how="union", keep_geom_type=True)

    return unioned.explode(ignore_index=True)


def to_multipoint(
    gdf: GeoDataFrame | GeoSeries, copy: bool = True
) -> GeoDataFrame | GeoSeries:
    """Creates multipoint geometries from GeoDataFrame or GeoSeries.

    Takes a GeoDataFrame or GeoSeries and turns it into a MultiPoint.

    Args:
        gdf: The geometry to be converted to MultiPoint.
        copy: If True, the geometry will be copied. Defaults to True.

    Returns:
        A GeoDataFrame or GeoSeries with MultiPoint geometries. If the input type
        if GeoDataFrame, the other columns will be preserved.

    Examples
    --------
    Let's create a GeoDataFrame with a point, a line and a polygon.

    >>> from sgis import to_multipoint, to_gdf
    >>> from shapely.geometry import LineString, Polygon
    >>> gdf = to_gdf([
    ...     (0, 0),
    ...     LineString([(1, 1), (2, 2)]),
    ...     Polygon([(3, 3), (4, 4), (3, 4), (3, 3)])
    ...     ])
    >>> gdf
                                                geometry
    0                            POINT (0.00000 0.00000)
    1      LINESTRING (1.00000 1.00000, 2.00000 2.00000)
    2  POLYGON ((3.00000 3.00000, 4.00000 4.00000, 3....

    >>> to_multipoint(gdf)
                                                geometry
    0                            POINT (0.00000 0.00000)
    1      MULTIPOINT (1.00000 1.00000, 2.00000 2.00000)
    2  MULTIPOINT (3.00000 3.00000, 3.00000 4.00000, ...
    """
    if copy:
        gdf = gdf.copy()

    if gdf.is_empty.any():
        raise ValueError("Cannot create multipoints from empty geometry.")

    def _to_multipoint(gdf):
        koordinater = "".join(
            [x for x in gdf.wkt if x.isdigit() or x.isspace() or x == "." or x == ","]
        ).strip()

        alle_punkter = [
            wkt.loads(f"POINT ({punkt.strip()})") for punkt in koordinater.split(",")
        ]

        return unary_union(alle_punkter)

    if isinstance(gdf, GeoDataFrame):
        gdf[gdf._geometry_column_name] = (
            gdf[gdf._geometry_column_name]
            .pipe(force_2d)
            .apply(lambda x: _to_multipoint(x))
        )

    elif isinstance(gdf, gpd.GeoSeries):
        gdf = force_2d(gdf)
        gdf = gdf.apply(lambda x: _to_multipoint(x))

    else:
        gdf = to_gdf(gdf)
        gdf["geometry"] = (
            gdf["geometry"].pipe(force_2d).apply(lambda x: _to_multipoint(x))
        )

    return gdf


def clean_clip(
    gdf: GeoDataFrame | GeoSeries,
    mask: GeoDataFrame | GeoSeries | Geometry,
    **kwargs,
) -> GeoDataFrame | GeoSeries:
    """Clips geometries to the mask extent and cleans the geometries.

    Geopandas.clip does a fast and durty clipping, with no guarantee for valid outputs.
    Here, the clipped geometries are made valid, and then empty, NaN and invalid
    geometries are removed.

    Args:
        gdf: GeoDataFrame or GeoSeries to be clipped
        mask: the geometry to clip gdf
        **kwargs: Additional keyword arguments passed to GeoDataFrame.clip

    Returns:
        The cleanly clipped GeoDataFrame.

    Raises:
        TypeError: If gdf is not of type GeoDataFrame or GeoSeries.
    """
    if not isinstance(gdf, (GeoDataFrame, GeoSeries)):
        raise TypeError(f"'gdf' should be GeoDataFrame or GeoSeries, got {type(gdf)}")

    try:
        return gdf.clip(mask, **kwargs).pipe(clean_geoms)
    except Exception:
        gdf = clean_geoms(gdf)
        mask = clean_geoms(mask)
        return gdf.clip(mask, **kwargs).pipe(clean_geoms)<|MERGE_RESOLUTION|>--- conflicted
+++ resolved
@@ -111,11 +111,7 @@
     maxx: int | float,
     maxy: int | float,
     *_,
-<<<<<<< HEAD
-    size: int | float,
-=======
     gridsize: int | float,
->>>>>>> 74e87389
     crs,
 ) -> GeoDataFrame:
     """Creates a polygon grid from a bounding box.
