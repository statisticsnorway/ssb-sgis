--- conflicted
+++ resolved
@@ -40,11 +40,7 @@
         """Placeholder"""
 
 
-<<<<<<< HEAD
 def crs_to_string(crs: Any) -> str:
-=======
-def crs_to_string(crs):
->>>>>>> 1172f8c7
     if crs is None:
         return "None"
     crs = pyproj.CRS(crs)
@@ -118,24 +114,24 @@
         return tuple(obj.bounds)
 
     try:
-        minx = int(np.min(obj["minx"]))  # type: ignore [index]
-        miny = int(np.min(obj["miny"]))  # type: ignore [index]
-        maxx = int(np.max(obj["maxx"]))  # type: ignore [index]
-        maxy = int(np.max(obj["maxy"]))  # type: ignore [index]
+        minx = int(np.min(obj["minx"]))
+        miny = int(np.min(obj["miny"]))
+        maxx = int(np.max(obj["maxx"]))
+        maxy = int(np.max(obj["maxy"]))
         return minx, miny, maxx, maxy
     except Exception:
         try:
-            minx = int(np.min(obj.minx))  # type: ignore [union-attr]
-            miny = int(np.min(obj.miny))  # type: ignore [union-attr]
-            maxx = int(np.max(obj.maxx))  # type: ignore [union-attr]
-            maxy = int(np.max(obj.maxy))  # type: ignore [union-attr]
+            minx = int(np.min(obj.minx))
+            miny = int(np.min(obj.miny))
+            maxx = int(np.max(obj.maxx))
+            maxy = int(np.max(obj.maxy))
             return minx, miny, maxx, maxy
         except Exception:
             pass
 
     if hasattr(obj, "geometry"):
         try:
-            return tuple(GeoSeries(obj["geometry"]).total_bounds)  # type: ignore [index]
+            return tuple(GeoSeries(obj["geometry"]).total_bounds)
         except Exception:
             return tuple(GeoSeries(obj.geometry).total_bounds)
 
@@ -171,14 +167,9 @@
 
 def coordinate_array(
     gdf: GeoDataFrame | GeoSeries,
-<<<<<<< HEAD
     strict: bool = False,
     include_z: bool = False,
 ) -> np.ndarray[np.ndarray[float], np.ndarray[float]]:
-=======
-    strict=False,
-) -> NDArray[np.float64]:
->>>>>>> 1172f8c7
     """Creates a 2d ndarray of coordinates from point geometries.
 
     Args:
@@ -352,25 +343,17 @@
 
     if crs is None:
         try:
-            crs = obj.crs  # type: ignore
+            crs = obj.crs
         except AttributeError:
             try:
-                matches = re.search(r"SRID=(\d+);", obj)  # type: ignore
+                matches = re.search(r"SRID=(\d+);", obj)
             except TypeError:
                 try:
-                    matches = re.search(r"SRID=(\d+);", obj[0])  # type: ignore
+                    matches = re.search(r"SRID=(\d+);", obj[0])
                 except Exception:
                     pass
             try:
-                crs = CRS(
-                    int(
-                        "".join(
-                            x
-                            for x in matches.group(0)  # type:ignore
-                            if x.isnumeric()
-                        )
-                    )
-                )
+                crs = CRS(int("".join(x for x in matches.group(0) if x.isnumeric())))
             except Exception:
                 pass
 
@@ -389,17 +372,13 @@
             crs=crs,
         )
 
-    if is_array_like(geometry) and len(geometry) == len(obj):  # type: ignore
+    if is_array_like(geometry) and len(geometry) == len(obj):
         geometry = GeoSeries(
-            _make_one_shapely_geom(g) for g in geometry if g is not None  # type: ignore
+            _make_one_shapely_geom(g) for g in geometry if g is not None
         )
         return GeoDataFrame(obj, geometry=geometry, crs=crs, **kwargs)
 
-<<<<<<< HEAD
     geom_col: str = _find_geometry_column(obj, geometry)
-=======
-    geom_col = find_geometry_column(obj, geometry)
->>>>>>> 1172f8c7
     index = kwargs.pop("index", None)
 
     # get done with iterators that get consumed by 'all'
@@ -424,7 +403,7 @@
         if is_nested_geojson(obj):
             # crs = crs or get_crs_from_dict(obj)
             obj = pd.concat(
-                (GeoSeries(_from_json(g)) for g in obj if g is not None),  # type: ignore
+                (GeoSeries(_from_json(g)) for g in obj if g is not None),
                 ignore_index=True,
             )
             if index is not None:
@@ -464,7 +443,7 @@
         obj[geom_col] = GeoSeries(_make_shapely_geoms(obj[geom_col]), index=index)
         return GeoDataFrame(dict(obj), geometry=geom_col, crs=crs, **kwargs)
 
-    if geometry and all(g in obj for g in geometry):  # type: ignore [union-attr]
+    if geometry and all(g in obj for g in geometry):
         obj[geom_col] = _geoseries_from_xyz(obj, geometry, index=index)
         return GeoDataFrame(obj, geometry=geom_col, crs=crs, **kwargs)
 
@@ -596,11 +575,7 @@
     return None
 
 
-<<<<<<< HEAD
 def _from_json(obj: dict) -> Geometry:
-=======
-def _from_json(obj: dict | list[dict]):
->>>>>>> 1172f8c7
     if not isinstance(obj, dict) and isinstance(obj[0], dict):
         return [_from_json(g) for g in obj]
     if "geometry" in obj:
