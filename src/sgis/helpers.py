--- conflicted
+++ resolved
@@ -202,7 +202,6 @@
 def get_object_name(
     var: object, start: int = 2, stop: int = 7, ignore_self: bool = True
 ) -> str | None:
-<<<<<<< HEAD
     """Attempts to find the variable name of an object within a range of frame depths.
 
     Args:
@@ -251,32 +250,6 @@
 
         if not frame:
             return
-=======
-    frame = inspect.currentframe()  # frame can be FrameType or None
-    if frame:
-        try:
-            for _ in range(start):
-                frame = frame.f_back if frame else None
-            for _ in range(start, stop):
-                if frame:
-                    names = [
-                        var_name
-                        for var_name, var_val in frame.f_locals.items()
-                        if var_val is var and not (ignore_self and var_name == "self")
-                    ]
-                    names = [name for name in names if not name.startswith("_")]
-                    if names:
-                        if len(names) != 1:
-                            warnings.warn(
-                                "More than one local variable matches the object. Name might be wrong."
-                            )
-                        return names[0]
-                frame = frame.f_back if frame else None
-        finally:
-            if frame:
-                del frame  # Explicitly delete frame reference to assist with garbage collection
-    return None
->>>>>>> 1172f8c7
 
 
 def make_namedict(gdfs: tuple[GeoDataFrame]) -> dict[int, str]:
